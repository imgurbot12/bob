--- conflicted
+++ resolved
@@ -10,7 +10,6 @@
 
 use crate::config::{ServerConfig, Spec};
 
-<<<<<<< HEAD
 //TODO: integrate ipware directly as real-ip extractor?
 // can u overwrite remote-addr in service?
 //
@@ -51,8 +50,6 @@
 //TODO: hot-reload option for when config changes?
 //TODO: daemonize option?
 
-=======
->>>>>>> 9df5ac47
 /// The greatest of all reverse proxies, and
 /// written in 🦀 (so you KNOW ITS GOOD 👌)
 #[derive(Debug, Parser)]
